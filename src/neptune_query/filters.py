--- conflicted
+++ resolved
@@ -121,13 +121,9 @@
         _validate_string_or_string_list(self.name, "name")
         _validate_list_of_allowed_values(self.type, KNOWN_TYPES, "type")
 
-<<<<<<< HEAD
     def _to_internal(self) -> _filters._BaseAttributeFilter:
-=======
-    def _to_internal(self) -> _filters._AttributeFilter:
         types: Sequence[KNOWN_TYPES_LITERAL] = self.type  # type: ignore  # it's converted into seq in __post_init__
 
->>>>>>> b60ddb53
         if isinstance(self.name, str):
             return _pattern.build_extended_regex_attribute_filter(
                 self.name,
