--- conflicted
+++ resolved
@@ -81,17 +81,6 @@
             filter_=filter_,
             fetch_attribute_definitions_executor=fetch_attribute_definitions_executor,
         )
-<<<<<<< HEAD
-=======
-        if inference_result.is_run_domain_empty():
-            return output_format.convert_table_to_dataframe(
-                table_data={},
-                project_identifier=project_identifier,
-                selected_aggregations={},
-                type_suffix_in_column_names=type_suffix_in_column_names,
-                index_column_name="experiment" if container_type == search.ContainerType.EXPERIMENT else "run",
-            )
->>>>>>> 1847c2ad
         filter_ = inference_result.get_result_or_raise()
         inference_result.emit_warnings()
 
@@ -101,20 +90,8 @@
             sort_by=sort_by,
             fetch_attribute_definitions_executor=fetch_attribute_definitions_executor,
         )
-<<<<<<< HEAD
         sort_by = sort_by_inference_result.result
         sort_by_inference_result.emit_warnings()
-=======
-        if sort_by_inference_result.is_run_domain_empty():
-            return output_format.convert_table_to_dataframe(
-                table_data={},
-                project_identifier=project_identifier,
-                selected_aggregations={},
-                type_suffix_in_column_names=type_suffix_in_column_names,
-                index_column_name="experiment" if container_type == search.ContainerType.EXPERIMENT else "run",
-            )
-        sort_by = sort_by_inference_result.get_result_or_raise()
->>>>>>> 1847c2ad
 
         sys_id_label_mapping: dict[identifiers.SysId, str] = {}
         result_by_id: dict[identifiers.SysId, list[att_vals.AttributeValue]] = {}
