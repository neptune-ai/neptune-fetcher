#
# Copyright (c) 2025, Neptune Labs Sp. z o.o.
#
# Licensed under the Apache License, Version 2.0 (the "License");
# you may not use this file except in compliance with the License.
# You may obtain a copy of the License at
#
#     http://www.apache.org/licenses/LICENSE-2.0
#
# Unless required by applicable law or agreed to in writing, software
# distributed under the License is distributed on an "AS IS" BASIS,
# WITHOUT WARRANTIES OR CONDITIONS OF ANY KIND, either express or implied.
# See the License for the specific language governing permissions and
# limitations under the License.
import copy
from collections import defaultdict
from concurrent.futures import Executor
from dataclasses import dataclass
from typing import (
    Generator,
    Generic,
    Iterable,
    Optional,
    TypeVar,
    Union,
)

from neptune_api.client import AuthenticatedClient

from ...exceptions import AttributeTypeInferenceError
from .. import (
    filters,
    identifiers,
)
from ..composition import attribute_components as _components
from ..composition import concurrency
from ..retrieval import (
    search,
    util,
)
from ..retrieval.attribute_types import (
    ATTRIBUTE_LITERAL,
    FILE_SERIES_AGGREGATIONS,
    FLOAT_SERIES_AGGREGATIONS,
    HISTOGRAM_SERIES_AGGREGATIONS,
    STRING_SERIES_AGGREGATIONS,
)
from ..retrieval.search import ContainerType

T = TypeVar("T", covariant=True)


@dataclass
class AttributeInferenceState:
    original_attribute: filters._Attribute
    attribute: filters._Attribute
    inferred_type: Optional[str] = None
    success_details: Optional[str] = None
    error: Optional[str] = None

    def is_finalized(self) -> bool:
        return self.inferred_type is not None or self.error is not None

    def is_inferred(self) -> bool:
        return self.inferred_type is not None

    def set_success(self, inferred_type: ATTRIBUTE_LITERAL, success_details: Optional[str] = None) -> None:
        self.inferred_type = inferred_type
        self.success_details = success_details
        self.attribute.type = inferred_type

    def set_error(self, error: str) -> None:
        self.error = error


@dataclass
class InferenceState(Generic[T]):
    attributes: list[AttributeInferenceState]
    result: T
    run_domain_empty: Optional[bool] = None

    @staticmethod
    def empty() -> "InferenceState[None]":
        return InferenceState(attributes=[], result=None)

    @staticmethod
    def from_attribute(attribute: filters._Attribute) -> "InferenceState[filters._Attribute]":
        attribute_copy = copy.deepcopy(attribute)

        attribute_states = [
            AttributeInferenceState(
                original_attribute=copy.copy(attribute_copy),
                attribute=attribute_copy,
                inferred_type=attribute_copy.type,
                success_details="Type provided" if attribute_copy.type is not None else None,
            )
        ]
        return InferenceState(attributes=attribute_states, result=attribute_copy)

    @staticmethod
    def from_filter(filter_: filters._Filter) -> "InferenceState[filters._Filter]":
        def _walk_attributes(experiment_filter: filters._Filter) -> Iterable[filters._Attribute]:
            if isinstance(experiment_filter, filters._AttributeValuePredicate):
                yield experiment_filter.attribute
            elif isinstance(experiment_filter, filters._AttributePredicate):
                yield experiment_filter.attribute
            elif isinstance(experiment_filter, filters._AssociativeOperator):
                for child in experiment_filter.filters:
                    yield from _walk_attributes(child)
            elif isinstance(experiment_filter, filters._PrefixOperator):
                yield from _walk_attributes(experiment_filter.filter_)
            else:
                raise RuntimeError(f"Unexpected filter type: {type(experiment_filter)}")

        filter_copy = copy.deepcopy(filter_)

        attributes = _walk_attributes(filter_copy)
        attribute_states = [
            AttributeInferenceState(
                original_attribute=copy.copy(attr),
                attribute=attr,
                inferred_type=attr.type,
                success_details="Type provided" if attr.type is not None else None,
            )
            for attr in attributes
        ]
        return InferenceState(attributes=attribute_states, result=filter_copy)

    def incomplete_attributes(self) -> list[AttributeInferenceState]:
        return [attr_state for attr_state in self.attributes if not attr_state.is_finalized()]

    def is_complete(self) -> bool:
        return all(attr_state.is_finalized() for attr_state in self.attributes)

    def is_run_domain_empty(self) -> bool:
        return self.run_domain_empty is not None and self.run_domain_empty

    def raise_if_incomplete(self) -> None:
        uninferred_attributes = [attr_state for attr_state in self.attributes if not attr_state.is_inferred()]
        if uninferred_attributes:
            attribute_names = [attr_state.original_attribute.name for attr_state in uninferred_attributes]

            details = []
            for attr_state in uninferred_attributes:
                if attr_state.error:
                    details.append(f"{attr_state.original_attribute.name}: {attr_state.error}")
                else:
                    details.append(f"{attr_state.original_attribute.name}: could not find the attribute")

            raise AttributeTypeInferenceError(attribute_names=attribute_names, details=details)

    def get_result_or_raise(self) -> T:
        self.raise_if_incomplete()
        return self.result


def infer_attribute_types_in_filter(
    client: AuthenticatedClient,
    project_identifier: identifiers.ProjectIdentifier,
    filter_: Optional[filters._Filter],
    executor: Executor,
    fetch_attribute_definitions_executor: Executor,
    container_type: search.ContainerType = search.ContainerType.EXPERIMENT,  # TODO: remove the default
) -> InferenceState[Optional[filters._Filter]]:
    if filter_ is None:
        return InferenceState.empty()

    state = InferenceState.from_filter(filter_)
    if state.is_complete():
        return state

    _infer_attribute_types_locally(inference_state=state)
    if state.is_complete():
        return state

    _infer_attribute_types_from_api(
        client=client,
        project_identifier=project_identifier,
        filter_=None,
        executor=executor,
        fetch_attribute_definitions_executor=fetch_attribute_definitions_executor,
        container_type=container_type,
        inference_state=state,
    )
    return state


def infer_attribute_types_in_sort_by(
    client: AuthenticatedClient,
    project_identifier: identifiers.ProjectIdentifier,
    filter_: Optional[filters._Filter],
    sort_by: filters._Attribute,
    executor: Executor,
    fetch_attribute_definitions_executor: Executor,
    container_type: search.ContainerType = search.ContainerType.EXPERIMENT,  # TODO: remove the default
) -> InferenceState[filters._Attribute]:
    state = InferenceState.from_attribute(sort_by)
    if state.is_complete():
        return state

    _infer_attribute_types_locally(inference_state=state)
    if state.is_complete():
        return state

    _infer_attribute_types_from_api(
        client=client,
        project_identifier=project_identifier,
        filter_=filter_,
        executor=executor,
        fetch_attribute_definitions_executor=fetch_attribute_definitions_executor,
        container_type=container_type,
        inference_state=state,
    )
    return state


_KNOWN_SYS_ATTRIBUTES = {
    "sys/archived": "bool",
    "sys/creation_time": "datetime",
    "sys/custom_run_id": "string",
    "sys/description": "string",
    "sys/diagnostics/attributes/bool_count": "int",
    "sys/diagnostics/attributes/file_ref_count": "int",
    "sys/diagnostics/attributes/file_ref_series_count": "int",
    "sys/diagnostics/attributes/float_count": "int",
    "sys/diagnostics/attributes/float_series_count": "int",
    "sys/diagnostics/attributes/histogram_count": "int",
    "sys/diagnostics/attributes/histogram_series_count": "int",
    "sys/diagnostics/attributes/int_count": "int",
    "sys/diagnostics/attributes/string_count": "int",
    "sys/diagnostics/attributes/string_series_count": "int",
    "sys/diagnostics/attributes/string_set_count": "int",
    "sys/diagnostics/attributes/total_count": "int",
    "sys/diagnostics/attributes/total_series_datapoints": "int",
    "sys/diagnostics/project_uuid": "string",
    "sys/diagnostics/run_uuid": "string",
    "sys/experiment/is_head": "bool",
    "sys/experiment/name": "string",
    "sys/experiment/running_time_seconds": "float",
    "sys/failed": "bool",
    "sys/family": "string",
    "sys/forking/depth": "int",
    "sys/group_tags": "string_set",
    "sys/id": "string",
    "sys/modification_time": "datetime",
    "sys/name": "string",
    "sys/owner": "string",
    "sys/ping_time": "datetime",
    "sys/relative_creation_time_ms": "int",
    "sys/running_time_seconds": "float",
    "sys/size": "int",
    "sys/tags": "string_set",
    "sys/trashed": "bool",
}


def _infer_attribute_types_locally(
    inference_state: InferenceState,
) -> None:
    for state in inference_state.incomplete_attributes():
        attribute = state.attribute
<<<<<<< HEAD
        if attribute.name in _KNOWN_SYS_ATTRIBUTES:
            inferred_type = _KNOWN_SYS_ATTRIBUTES[attribute.name]
            state.set_success(
                inferred_type=inferred_type,
                success_details="Inferred as a known system attribute",
            )

    for state in inference_state.incomplete_attributes():
        attribute = state.attribute
        matches = []
=======
        matches: list[ATTRIBUTE_LITERAL] = []
>>>>>>> 68a7431a
        if all(agg in FLOAT_SERIES_AGGREGATIONS for agg in attribute.aggregation or []):
            matches.append("float_series")
        if all(agg in STRING_SERIES_AGGREGATIONS for agg in attribute.aggregation or []):
            matches.append("string_series")
        if all(agg in FILE_SERIES_AGGREGATIONS for agg in attribute.aggregation or []):
            matches.append("file_series")
        if all(agg in HISTOGRAM_SERIES_AGGREGATIONS for agg in attribute.aggregation or []):
            matches.append("histogram_series")
        if len(matches) == 1:
            state.set_success(inferred_type=matches[0], success_details="Inferred from aggregation")


def _infer_attribute_types_from_api(
    client: AuthenticatedClient,
    project_identifier: identifiers.ProjectIdentifier,
    filter_: Optional[filters._Filter],
    executor: Executor,
    fetch_attribute_definitions_executor: Executor,
    container_type: search.ContainerType,
    inference_state: InferenceState,
) -> None:
    attribute_states = inference_state.incomplete_attributes()
    attributes = [state.attribute for state in attribute_states]
    attribute_filter_by_name = filters._AttributeFilter(name_eq=list({attr.name for attr in attributes}))

    output = concurrency.generate_concurrently(
        items=search.fetch_sys_ids(
            client=client,
            project_identifier=project_identifier,
            filter_=filter_,
            container_type=container_type,
        ),
        executor=executor,
        downstream=lambda sys_ids_page: concurrency.fork_concurrently(
            executor=executor,
            downstreams=[
                lambda: _components.fetch_attribute_definitions_split(
                    client=client,
                    project_identifier=project_identifier,
                    attribute_filter=attribute_filter_by_name,
                    executor=executor,
                    fetch_attribute_definitions_executor=fetch_attribute_definitions_executor,
                    sys_ids=sys_ids_page.items,
                    downstream=lambda _, definitions: concurrency.return_value(definitions),
                ),
                lambda: concurrency.return_value(sys_ids_page.items),
            ],
        ),
    )

    results: Generator[
        Union[list[identifiers.SysId], util.Page[identifiers.AttributeDefinition]], None, None
    ] = concurrency.gather_results(output)

    sys_ids: list[identifiers.SysId] = []
    attribute_name_to_definition: dict[str, set[str]] = defaultdict(set)
    for result in results:
        if isinstance(result, util.Page):
            for attr_def in result.items:
                attribute_name_to_definition[attr_def.name].add(attr_def.type)
        elif isinstance(result, list):
            sys_ids.extend(result)

    for state in attribute_states:
        attribute = state.attribute
        if attribute.name in attribute_name_to_definition:
            types = attribute_name_to_definition[attribute.name]
            if len(types) == 1:
                state.set_success(
                    inferred_type=next(iter(types)),  # type: ignore
                    success_details="Inferred from neptune api",
                )
            elif len(types) > 1:
                container_name = "runs" if container_type == ContainerType.RUN else "experiments"
                state.set_error(
                    error=f"Neptune found the attribute name in multiple {container_name} "
                    f"with conflicting types: {', '.join(types)}"
                )

    inference_state.run_domain_empty = len(sys_ids) == 0<|MERGE_RESOLUTION|>--- conflicted
+++ resolved
@@ -214,7 +214,7 @@
     return state
 
 
-_KNOWN_SYS_ATTRIBUTES = {
+_KNOWN_SYS_ATTRIBUTES: dict[str, ATTRIBUTE_LITERAL] = {
     "sys/archived": "bool",
     "sys/creation_time": "datetime",
     "sys/custom_run_id": "string",
@@ -259,7 +259,6 @@
 ) -> None:
     for state in inference_state.incomplete_attributes():
         attribute = state.attribute
-<<<<<<< HEAD
         if attribute.name in _KNOWN_SYS_ATTRIBUTES:
             inferred_type = _KNOWN_SYS_ATTRIBUTES[attribute.name]
             state.set_success(
@@ -269,10 +268,7 @@
 
     for state in inference_state.incomplete_attributes():
         attribute = state.attribute
-        matches = []
-=======
         matches: list[ATTRIBUTE_LITERAL] = []
->>>>>>> 68a7431a
         if all(agg in FLOAT_SERIES_AGGREGATIONS for agg in attribute.aggregation or []):
             matches.append("float_series")
         if all(agg in STRING_SERIES_AGGREGATIONS for agg in attribute.aggregation or []):
