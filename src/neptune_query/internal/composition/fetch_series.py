#
# Copyright (c) 2025, Neptune Labs Sp. z o.o.
#
# Licensed under the Apache License, Version 2.0 (the "License");
# you may not use this file except in compliance with the License.
# You may obtain a copy of the License at
#
#     http://www.apache.org/licenses/LICENSE-2.0
#
# Unless required by applicable law or agreed to in writing, software
# distributed under the License is distributed on an "AS IS" BASIS,
# WITHOUT WARRANTIES OR CONDITIONS OF ANY KIND, either express or implied.
# See the License for the specific language governing permissions and
# limitations under the License.
from typing import (
    Generator,
    Literal,
    Optional,
    Tuple,
)

import pandas as pd

from .. import identifiers
from ..client import get_client
from ..composition import attribute_components as _components
from ..composition import (
    concurrency,
    type_inference,
    validation,
)
from ..context import (
    Context,
    get_context,
    validate_context,
)
from ..filters import (
    _BaseAttributeFilter,
    _Filter,
)
from ..identifiers import ProjectIdentifier
from ..output_format import create_series_dataframe
from ..retrieval import (
    search,
    series,
    split,
    util,
)
from ..retrieval.search import ContainerType

__all__ = ("fetch_series",)


def fetch_series(
    *,
    project_identifier: ProjectIdentifier,
    filter_: Optional[_Filter],
    attributes: _BaseAttributeFilter,
    include_time: Optional[Literal["absolute"]],
    step_range: Tuple[Optional[float], Optional[float]],
    lineage_to_the_root: bool,
    tail_limit: Optional[int],
    context: Optional[Context] = None,
    container_type: ContainerType,
) -> pd.DataFrame:
    validation.validate_step_range(step_range)
    validation.validate_tail_limit(tail_limit)
    validation.validate_include_time(include_time)
    attributes_restricted = validation.restrict_attribute_filter_type(
        attributes, type_in={"string_series", "histogram_series", "file_series"}
    )

    valid_context = validate_context(context or get_context())
    client = get_client(context=valid_context)

    with (
        concurrency.create_thread_pool_executor() as executor,
        concurrency.create_thread_pool_executor() as fetch_attribute_definitions_executor,
    ):
        inference_result = type_inference.infer_attribute_types_in_filter(
            client=client,
            project_identifier=project_identifier,
            filter_=filter_,
            fetch_attribute_definitions_executor=fetch_attribute_definitions_executor,
        )
<<<<<<< HEAD
=======
        if inference_result.is_run_domain_empty():
            return create_series_dataframe(
                series_data={},
                project_identifier=project_identifier,
                sys_id_label_mapping={},
                index_column_name="experiment" if container_type == ContainerType.EXPERIMENT else "run",
                timestamp_column_name="absolute_time" if include_time == "absolute" else None,
            )
>>>>>>> 1847c2ad
        inferred_filter = inference_result.get_result_or_raise()
        inference_result.emit_warnings()

        sys_id_label_mapping: dict[identifiers.SysId, str] = {}

        def go_fetch_sys_attrs() -> Generator[list[identifiers.SysId], None, None]:
            for page in search.fetch_sys_id_labels(container_type)(
                client=client,
                project_identifier=project_identifier,
                filter_=inferred_filter,
            ):
                sys_ids = []
                for item in page.items:
                    sys_id_label_mapping[item.sys_id] = item.label
                    sys_ids.append(item.sys_id)
                yield sys_ids

        output = concurrency.generate_concurrently(
            items=go_fetch_sys_attrs(),
            executor=executor,
            downstream=lambda sys_ids: _components.fetch_attribute_definitions_split(
                client=client,
                project_identifier=project_identifier,
                attribute_filter=attributes_restricted,
                executor=executor,
                fetch_attribute_definitions_executor=fetch_attribute_definitions_executor,
                sys_ids=sys_ids,
                downstream=lambda sys_ids_split, definitions_page: concurrency.generate_concurrently(
                    items=split.split_series_attributes(
                        items=(
                            identifiers.RunAttributeDefinition(
                                run_identifier=identifiers.RunIdentifier(project_identifier, sys_id),
                                attribute_definition=definition,
                            )
                            for sys_id in sys_ids_split
                            for definition in definitions_page.items
                        ),
                    ),
                    executor=executor,
                    downstream=lambda run_attribute_definitions_split: concurrency.generate_concurrently(
                        items=series.fetch_series_values(
                            client=client,
                            run_attribute_definitions=run_attribute_definitions_split,
                            include_inherited=lineage_to_the_root,
                            step_range=step_range,
                            tail_limit=tail_limit,
                        ),
                        executor=executor,
                        downstream=concurrency.return_value,
                    ),
                ),
            ),
        )
        results: Generator[
            util.Page[tuple[identifiers.RunAttributeDefinition, list[series.SeriesValue]]], None, None
        ] = concurrency.gather_results(output)

        series_data: dict[identifiers.RunAttributeDefinition, list[series.SeriesValue]] = {}
        for result in results:
            for run_attribute_definition, series_values in result.items:
                series_data.setdefault(run_attribute_definition, []).extend(series_values)

        return create_series_dataframe(
            series_data,
            project_identifier,
            sys_id_label_mapping,
            index_column_name="experiment" if container_type == ContainerType.EXPERIMENT else "run",
            timestamp_column_name="absolute_time" if include_time == "absolute" else None,
        )<|MERGE_RESOLUTION|>--- conflicted
+++ resolved
@@ -83,17 +83,6 @@
             filter_=filter_,
             fetch_attribute_definitions_executor=fetch_attribute_definitions_executor,
         )
-<<<<<<< HEAD
-=======
-        if inference_result.is_run_domain_empty():
-            return create_series_dataframe(
-                series_data={},
-                project_identifier=project_identifier,
-                sys_id_label_mapping={},
-                index_column_name="experiment" if container_type == ContainerType.EXPERIMENT else "run",
-                timestamp_column_name="absolute_time" if include_time == "absolute" else None,
-            )
->>>>>>> 1847c2ad
         inferred_filter = inference_result.get_result_or_raise()
         inference_result.emit_warnings()
 
