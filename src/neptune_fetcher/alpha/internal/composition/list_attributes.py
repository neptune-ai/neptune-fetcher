--- conflicted
+++ resolved
@@ -127,67 +127,6 @@
             attribute_filter=attributes,
             executor=executor,
             fetch_attribute_definitions_executor=fetch_attribute_definitions_executor,
-<<<<<<< HEAD
-            container_type=container_type,
-=======
-        )
-
-        return sorted(set(result))
-
-
-def list_run_attributes(
-    runs: Optional[Union[str, Filter]] = None,
-    attributes: Optional[Union[str, AttributeFilter]] = None,
-    context: Optional[Context] = None,
-) -> list[str]:
-    return []
-
-
-def _list_attributes(
-    client: _client.AuthenticatedClient,
-    project_id: identifiers.ProjectIdentifier,
-    experiment_filter: Optional[Filter],
-    attribute_filter: BaseAttributeFilter,
-    executor: Executor,
-    fetch_attribute_definitions_executor: Executor,
-) -> Generator[str, None, None]:
-    if experiment_filter is not None:
-        output = concurrency.generate_concurrently(
-            items=search.fetch_experiment_sys_attrs(
-                client,
-                project_identifier=project_id,
-                experiment_filter=experiment_filter,
-            ),
-            executor=executor,
-            downstream=lambda experiments_page: concurrency.generate_concurrently(
-                items=split.split_experiments(
-                    [identifiers.ExperimentIdentifier(project_id, e.sys_id) for e in experiments_page.items]
-                ),
-                executor=executor,
-                downstream=lambda experiment_identifier_split: concurrency.generate_concurrently(
-                    items=_attributes.fetch_attribute_definitions(
-                        client,
-                        [project_id],
-                        experiment_identifier_split,
-                        attribute_filter,
-                        fetch_attribute_definitions_executor,
-                    ),
-                    executor=executor,
-                    downstream=concurrency.return_value,
-                ),
-            ),
-        )
-    else:
-        output = concurrency.generate_concurrently(
-            items=_attributes.fetch_attribute_definitions(
-                client,
-                [project_id],
-                None,
-                attribute_filter,
-                fetch_attribute_definitions_executor,
-            ),
-            executor=executor,
->>>>>>> 91472e33
             downstream=concurrency.return_value,
         )
 
