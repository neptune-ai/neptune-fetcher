# flake8: noqa
from behave import (
    given,
    then,
    when,
)


@given("we have a read-only project")
@when("we initialize the read-only project")
def step_impl(context):
    # Imports
    from neptune_fetcher import ReadOnlyProject

    # Given
    context.project = ReadOnlyProject()
    context.project_key = context.project._project_key  # noqa


@then("no exception is thrown")
def step_impl(context):
    assert context.failed is False


@when("we list runs")
def step_impl(context):
    context.runs = list(context.project.list_runs())


@then("runs list is not empty")
def step_impl(context):
    assert context.runs != []


@then("runs list contains the run details we created")
def step_impl(context):
    assert sorted(context.runs, key=lambda kv: kv["sys/id"]) == [
        {
            "sys/id": f"{context.project_key}-1",
<<<<<<< HEAD
=======
            "sys/name": "my-lovely-experiment",
>>>>>>> 4fbca71f
            "sys/custom_run_id": "fetcher-aa-1",
        },
        {
            "sys/id": f"{context.project_key}-2",
<<<<<<< HEAD
=======
            "sys/name": "",
>>>>>>> 4fbca71f
            "sys/custom_run_id": "fetcher-bb-2",
        },
    ]<|MERGE_RESOLUTION|>--- conflicted
+++ resolved
@@ -37,18 +37,12 @@
     assert sorted(context.runs, key=lambda kv: kv["sys/id"]) == [
         {
             "sys/id": f"{context.project_key}-1",
-<<<<<<< HEAD
-=======
             "sys/name": "my-lovely-experiment",
->>>>>>> 4fbca71f
             "sys/custom_run_id": "fetcher-aa-1",
         },
         {
             "sys/id": f"{context.project_key}-2",
-<<<<<<< HEAD
-=======
             "sys/name": "",
->>>>>>> 4fbca71f
             "sys/custom_run_id": "fetcher-bb-2",
         },
     ]